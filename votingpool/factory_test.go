/*
 * Copyright (c) 2014 The btcsuite developers
 * Copyright (c) 2015 The Decred developers
 *
 * Permission to use, copy, modify, and distribute this software for any
 * purpose with or without fee is hereby granted, provided that the above
 * copyright notice and this permission notice appear in all copies.
 *
 * THE SOFTWARE IS PROVIDED "AS IS" AND THE AUTHOR DISCLAIMS ALL WARRANTIES
 * WITH REGARD TO THIS SOFTWARE INCLUDING ALL IMPLIED WARRANTIES OF
 * MERCHANTABILITY AND FITNESS. IN NO EVENT SHALL THE AUTHOR BE LIABLE FOR
 * ANY SPECIAL, DIRECT, INDIRECT, OR CONSEQUENTIAL DAMAGES OR ANY DAMAGES
 * WHATSOEVER RESULTING FROM LOSS OF USE, DATA OR PROFITS, WHETHER IN AN
 * ACTION OF CONTRACT, NEGLIGENCE OR OTHER TORTIOUS ACTION, ARISING OUT OF
 * OR IN CONNECTION WITH THE USE OR PERFORMANCE OF THIS SOFTWARE.
 */

// Helpers to create parameterized objects to use in tests.

package votingpool

import (
	"bytes"
	"io/ioutil"
	"os"
	"path/filepath"
	"sync/atomic"
	"testing"
	"time"

	"github.com/decred/dcrd/chaincfg"
	"github.com/decred/dcrd/chaincfg/chainhash"
	"github.com/decred/dcrd/txscript"
	"github.com/decred/dcrd/wire"
	"github.com/decred/dcrutil"
	"github.com/decred/dcrutil/hdkeychain"
	"github.com/decred/dcrwallet/waddrmgr"
	"github.com/decred/dcrwallet/walletdb"
	"github.com/decred/dcrwallet/wtxmgr"
)

var (
	// seed is the master seed used to create extended keys.
	seed           = bytes.Repeat([]byte{0x2a, 0x64, 0xdf, 0x08}, 8)
	pubPassphrase  = []byte("_DJr{fL4H0O}*-0\n:V1izc)(6BomK")
	privPassphrase = []byte("81lUHXnOMZ@?XXd7O9xyDIWIbXX-lj")
	uniqueCounter  = uint32(0)
	// The block height where all our test inputs are created.
	TstInputsBlock = int32(10)
)

func getUniqueID() uint32 {
	return atomic.AddUint32(&uniqueCounter, 1)
}

// createWithdrawalTx creates a withdrawalTx with the given input and output amounts.
func createWithdrawalTx(t *testing.T, pool *Pool, inputAmounts []int64, outputAmounts []int64) *withdrawalTx {
	net := pool.Manager().ChainParams()
	tx := newWithdrawalTx(defaultTxOptions)
	_, credits := TstCreateCreditsOnNewSeries(t, pool, inputAmounts)
	for _, c := range credits {
		tx.addInput(c)
	}
	for i, amount := range outputAmounts {
		request := TstNewOutputRequest(
			t, uint32(i), "TsoK1DJEHv5vVNRjuJ6E9HhSM7YoVunbPtV", dcrutil.Amount(amount), net)
		tx.addOutput(request)
	}
	return tx
}

func createMsgTx(pkScript []byte, amts []int64) *wire.MsgTx {
	msgtx := &wire.MsgTx{
		Version: 1,
		TxIn: []*wire.TxIn{
			{
				PreviousOutPoint: wire.OutPoint{
					Hash:  chainhash.Hash{},
					Index: 0xffffffff,
				},
				SignatureScript: []byte{txscript.OP_NOP},
				Sequence:        0xffffffff,
			},
		},
		LockTime: 0,
	}

	for _, amt := range amts {
		msgtx.AddTxOut(wire.NewTxOut(amt, pkScript))
	}
	return msgtx
}

func TstNewDepositScript(t *testing.T, p *Pool, seriesID uint32, branch Branch, idx Index) []byte {
	script, err := p.DepositScript(seriesID, branch, idx)
	if err != nil {
		t.Fatalf("Failed to create deposit script for series %d, branch %d, index %d: %v",
			seriesID, branch, idx, err)
	}
	return script
}

// TstEnsureUsedAddr ensures the addresses defined by the given series/branch and
// index==0..idx are present in the set of used addresses for the given Pool.
func TstEnsureUsedAddr(t *testing.T, p *Pool, seriesID uint32, branch Branch, idx Index) []byte {
	addr, err := p.getUsedAddr(seriesID, branch, idx)
	if err != nil {
		t.Fatal(err)
	} else if addr != nil {
		var script []byte
		TstRunWithManagerUnlocked(t, p.Manager(), func() {
			script, err = addr.Script()
		})
		if err != nil {
			t.Fatal(err)
		}
		return script
	}
	TstRunWithManagerUnlocked(t, p.Manager(), func() {
		err = p.EnsureUsedAddr(seriesID, branch, idx)
	})
	if err != nil {
		t.Fatal(err)
	}
	return TstNewDepositScript(t, p, seriesID, branch, idx)
}

func TstCreatePkScript(t *testing.T, p *Pool, seriesID uint32, branch Branch, idx Index) []byte {
	script := TstEnsureUsedAddr(t, p, seriesID, branch, idx)
	addr, err := p.addressFor(script)
	if err != nil {
		t.Fatal(err)
	}
	pkScript, err := txscript.PayToAddrScript(addr)
	if err != nil {
		t.Fatal(err)
	}
	return pkScript
}

func TstCreateTxStore(t *testing.T) (store *wtxmgr.Store, tearDown func()) {
	dir, err := ioutil.TempDir("", "pool_test_txstore")
	if err != nil {
		t.Fatalf("Failed to create txstore dir: %v", err)
	}
	db, err := walletdb.Create("bdb", filepath.Join(dir, "txstore.db"))
	if err != nil {
		t.Fatalf("Failed to create walletdb: %v", err)
	}
	wtxmgrNamespace, err := db.Namespace([]byte("testtxstore"))
	if err != nil {
		t.Fatalf("Failed to create walletdb namespace: %v", err)
	}
	s, err := wtxmgr.Create(wtxmgrNamespace, &chaincfg.TestNetParams)
	if err != nil {
		t.Fatalf("Failed to create txstore: %v", err)
	}
	return s, func() { os.RemoveAll(dir) }
}

type TstSeriesDef struct {
	ReqSigs  uint32
	PubKeys  []string
	PrivKeys []string
	SeriesID uint32
	Inactive bool
}

// TstCreateSeries creates a new Series for every definition in the given slice
// of TstSeriesDef. If the definition includes any private keys, the Series is
// empowered with them.
func TstCreateSeries(t *testing.T, pool *Pool, definitions []TstSeriesDef) {
	for _, def := range definitions {
		err := pool.CreateSeries(CurrentVersion, def.SeriesID, def.ReqSigs, def.PubKeys)
		if err != nil {
			t.Fatalf("Cannot creates series %d: %v", def.SeriesID, err)
		}
		TstRunWithManagerUnlocked(t, pool.Manager(), func() {
			for _, key := range def.PrivKeys {
				if err := pool.EmpowerSeries(def.SeriesID, key); err != nil {
					t.Fatal(err)
				}
			}
		})
		pool.Series(def.SeriesID).active = !def.Inactive
	}
}

func TstCreateMasterKey(t *testing.T, seed []byte) *hdkeychain.ExtendedKey {
<<<<<<< HEAD
	key, err := hdkeychain.NewMaster(seed, &chaincfg.TestNetParams)
=======
	key, err := hdkeychain.NewMaster(seed, &chaincfg.MainNetParams)
>>>>>>> 620a3c64
	if err != nil {
		t.Fatal(err)
	}
	return key
}

// createMasterKeys creates count master ExtendedKeys with unique seeds.
func createMasterKeys(t *testing.T, count int) []*hdkeychain.ExtendedKey {
	keys := make([]*hdkeychain.ExtendedKey, count)
	for i := range keys {
		keys[i] = TstCreateMasterKey(t, bytes.Repeat(uint32ToBytes(getUniqueID()), 4))
	}
	return keys
}

// TstCreateSeriesDef creates a TstSeriesDef with a unique SeriesID, the given
// reqSigs and the raw public/private keys extracted from the list of private
// keys. The new series will be empowered with all private keys.
func TstCreateSeriesDef(t *testing.T, pool *Pool, reqSigs uint32, keys []*hdkeychain.ExtendedKey) TstSeriesDef {
	pubKeys := make([]string, len(keys))
	privKeys := make([]string, len(keys))
	for i, key := range keys {
		keyString, err := key.String()
		if err != nil {
			t.Error(err)
		}
		privKeys[i] = keyString
		pubkey, _ := key.Neuter()
		pKeyString, err := pubkey.String()
		if err != nil {
			t.Error(err)
		}
		pubKeys[i] = pKeyString
	}
	seriesID := uint32(len(pool.seriesLookup)) + 1
	return TstSeriesDef{
		ReqSigs: reqSigs, SeriesID: seriesID, PubKeys: pubKeys, PrivKeys: privKeys}
}

func TstCreatePoolAndTxStore(t *testing.T) (tearDown func(), pool *Pool, store *wtxmgr.Store) {
	mgrTearDown, _, pool := TstCreatePool(t)
	store, storeTearDown := TstCreateTxStore(t)
	tearDown = func() {
		mgrTearDown()
		storeTearDown()
	}
	return tearDown, pool, store
}

// TstCreateCreditsOnNewSeries creates a new Series (with a unique ID) and a
// slice of credits locked to the series' address with branch==1 and index==0.
// The new Series will use a 2-of-3 configuration and will be empowered with
// all of its private keys.
func TstCreateCreditsOnNewSeries(t *testing.T, pool *Pool, amounts []int64) (uint32, []credit) {
	masters := []*hdkeychain.ExtendedKey{
		TstCreateMasterKey(t, bytes.Repeat(uint32ToBytes(getUniqueID()), 4)),
		TstCreateMasterKey(t, bytes.Repeat(uint32ToBytes(getUniqueID()), 4)),
		TstCreateMasterKey(t, bytes.Repeat(uint32ToBytes(getUniqueID()), 4)),
	}
	def := TstCreateSeriesDef(t, pool, 2, masters)
	TstCreateSeries(t, pool, []TstSeriesDef{def})
	return def.SeriesID, TstCreateSeriesCredits(t, pool, def.SeriesID, amounts)
}

// TstCreateSeriesCredits creates a new credit for every item in the amounts
// slice, locked to the given series' address with branch==1 and index==0.
func TstCreateSeriesCredits(t *testing.T, pool *Pool, seriesID uint32, amounts []int64) []credit {
	addr := TstNewWithdrawalAddress(t, pool, seriesID, Branch(1), Index(0))
	pkScript, err := txscript.PayToAddrScript(addr.addr)
	if err != nil {
		t.Fatal(err)
	}
	msgTx := createMsgTx(pkScript, amounts)
	txSha := msgTx.TxSha()
	credits := make([]credit, len(amounts))
	for i := range msgTx.TxOut {
		c := wtxmgr.Credit{
			OutPoint: wire.OutPoint{
				Hash:  txSha,
				Index: uint32(i),
			},
			BlockMeta: wtxmgr.BlockMeta{
				Block: wtxmgr.Block{Height: TstInputsBlock},
			},
			Amount:   dcrutil.Amount(msgTx.TxOut[i].Value),
			PkScript: msgTx.TxOut[i].PkScript,
		}
		credits[i] = newCredit(c, *addr)
	}
	return credits
}

// TstCreateSeriesCreditsOnStore inserts a new credit in the given store for
// every item in the amounts slice. These credits are locked to the votingpool
// address composed of the given seriesID, branch==1 and index==0.
func TstCreateSeriesCreditsOnStore(t *testing.T, pool *Pool, seriesID uint32, amounts []int64,
	store *wtxmgr.Store) []credit {
	branch := Branch(1)
	idx := Index(0)
	pkScript := TstCreatePkScript(t, pool, seriesID, branch, idx)
	eligible := make([]credit, len(amounts))
	for i, credit := range TstCreateCreditsOnStore(t, store, pkScript, amounts) {
		eligible[i] = newCredit(credit, *TstNewWithdrawalAddress(t, pool, seriesID, branch, idx))
	}
	return eligible
}

// TstCreateCreditsOnStore inserts a new credit in the given store for
// every item in the amounts slice.
func TstCreateCreditsOnStore(t *testing.T, s *wtxmgr.Store, pkScript []byte,
	amounts []int64) []wtxmgr.Credit {
	msgTx := createMsgTx(pkScript, amounts)
	meta := &wtxmgr.BlockMeta{
		Block: wtxmgr.Block{Height: TstInputsBlock},
	}

	rec, err := wtxmgr.NewTxRecordFromMsgTx(msgTx, time.Now())
	if err != nil {
		t.Fatal(err)
	}

	if err := s.InsertTx(rec, meta); err != nil {
		t.Fatal("Failed to create inputs: ", err)
	}

	credits := make([]wtxmgr.Credit, len(msgTx.TxOut))
	for i := range msgTx.TxOut {
		if err := s.AddCredit(rec, meta, uint32(i), false); err != nil {
			t.Fatal("Failed to create inputs: ", err)
		}
		credits[i] = wtxmgr.Credit{
			OutPoint: wire.OutPoint{
				Hash:  rec.Hash,
				Index: uint32(i),
			},
			BlockMeta: *meta,
			Amount:    dcrutil.Amount(msgTx.TxOut[i].Value),
			PkScript:  msgTx.TxOut[i].PkScript,
		}
	}
	return credits
}

// TstCreatePool creates a Pool on a fresh walletdb and returns it. It also
// returns the pool's waddrmgr.Manager (which uses the same walletdb, but with a
// different namespace) as a convenience, and a teardown function that closes
// the Manager and removes the directory used to store the database.
func TstCreatePool(t *testing.T) (tearDownFunc func(), mgr *waddrmgr.Manager, pool *Pool) {
	// This should be moved somewhere else eventually as not all of our tests
	// call this function, but right now the only option would be to have the
	// t.Parallel() call in each of our tests.
	t.Parallel()

	// Create a new wallet DB and addr manager.
	dir, err := ioutil.TempDir("", "pool_test")
	if err != nil {
		t.Fatalf("Failed to create db dir: %v", err)
	}
	db, err := walletdb.Create("bdb", filepath.Join(dir, "wallet.db"))
	if err != nil {
		t.Fatalf("Failed to create wallet DB: %v", err)
	}
	mgrNamespace, err := db.Namespace([]byte("waddrmgr"))
	if err != nil {
		t.Fatalf("Failed to create addr manager DB namespace: %v", err)
	}
	var fastScrypt = &waddrmgr.ScryptOptions{N: 16, R: 8, P: 1}
	mgr, err = waddrmgr.Create(mgrNamespace, seed, pubPassphrase, privPassphrase,
		&chaincfg.TestNetParams, fastScrypt)
	if err != nil {
		t.Fatalf("Failed to create addr manager: %v", err)
	}

	// Create a walletdb for votingpools.
	vpNamespace, err := db.Namespace([]byte("votingpool"))
	if err != nil {
		t.Fatalf("Failed to create VotingPool DB namespace: %v", err)
	}
	pool, err = Create(vpNamespace, mgr, []byte{0x00})
	if err != nil {
		t.Fatalf("Voting Pool creation failed: %v", err)
	}
	tearDownFunc = func() {
		db.Close()
		mgr.Close()
		os.RemoveAll(dir)
	}
	return tearDownFunc, mgr, pool
}

func TstNewOutputRequest(t *testing.T, transaction uint32, address string, amount dcrutil.Amount,
	net *chaincfg.Params) OutputRequest {
	addr, err := dcrutil.DecodeAddress(address, net)
	if err != nil {
		t.Fatalf("Unable to decode address %s", address)
	}
	pkScript, err := txscript.PayToAddrScript(addr)
	if err != nil {
		t.Fatalf("Unable to generate pkScript for %v", addr)
	}
	return OutputRequest{
		PkScript:    pkScript,
		Address:     addr,
		Amount:      amount,
		Server:      "server",
		Transaction: transaction,
	}
}

func TstNewWithdrawalOutput(r OutputRequest, status outputStatus,
	outpoints []OutBailmentOutpoint) *WithdrawalOutput {
	output := &WithdrawalOutput{
		request:   r,
		status:    status,
		outpoints: outpoints,
	}
	return output
}

func TstNewWithdrawalAddress(t *testing.T, p *Pool, seriesID uint32, branch Branch,
	index Index) (addr *WithdrawalAddress) {
	TstEnsureUsedAddr(t, p, seriesID, branch, index)
	var err error
	TstRunWithManagerUnlocked(t, p.Manager(), func() {
		addr, err = p.WithdrawalAddress(seriesID, branch, index)
	})
	if err != nil {
		t.Fatalf("Failed to get WithdrawalAddress: %v", err)
	}
	return addr
}

func TstNewChangeAddress(t *testing.T, p *Pool, seriesID uint32, idx Index) (addr *ChangeAddress) {
	addr, err := p.ChangeAddress(seriesID, idx)
	if err != nil {
		t.Fatalf("Failed to get ChangeAddress: %v", err)
	}
	return addr
}

func TstConstantFee(fee dcrutil.Amount) func() dcrutil.Amount {
	return func() dcrutil.Amount { return fee }
}

func createAndFulfillWithdrawalRequests(t *testing.T, pool *Pool, roundID uint32) withdrawalInfo {

	params := pool.Manager().ChainParams()
	seriesID, eligible := TstCreateCreditsOnNewSeries(t, pool, []int64{2e6, 4e6})
	requests := []OutputRequest{
		TstNewOutputRequest(t, 1, "TsaEqDBJf63vJnqULb892wwwwPBTURUuuvn", 3e6, params),
		TstNewOutputRequest(t, 2, "Tsk7JZPtyeQHuNsSZ2K5Q8apJBusEzNtWPk", 2e6, params),
	}
	changeStart := TstNewChangeAddress(t, pool, seriesID, 0)
	dustThreshold := dcrutil.Amount(1e4)
	startAddr := TstNewWithdrawalAddress(t, pool, seriesID, 1, 0)
	lastSeriesID := seriesID
	w := newWithdrawal(roundID, requests, eligible, *changeStart)
	if err := w.fulfillRequests(); err != nil {
		t.Fatal(err)
	}
	return withdrawalInfo{
		requests:      requests,
		startAddress:  *startAddr,
		changeStart:   *changeStart,
		lastSeriesID:  lastSeriesID,
		dustThreshold: dustThreshold,
		status:        *w.status,
	}
}<|MERGE_RESOLUTION|>--- conflicted
+++ resolved
@@ -187,11 +187,7 @@
 }
 
 func TstCreateMasterKey(t *testing.T, seed []byte) *hdkeychain.ExtendedKey {
-<<<<<<< HEAD
-	key, err := hdkeychain.NewMaster(seed, &chaincfg.TestNetParams)
-=======
 	key, err := hdkeychain.NewMaster(seed, &chaincfg.MainNetParams)
->>>>>>> 620a3c64
 	if err != nil {
 		t.Fatal(err)
 	}
